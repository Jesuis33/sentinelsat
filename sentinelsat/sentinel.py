# -*- coding: utf-8 -*-
from __future__ import absolute_import, division, print_function

import concurrent.futures
import hashlib
import logging
import queue
import re
import shutil
import threading
import warnings
import xml.etree.ElementTree as ET
from collections import OrderedDict, defaultdict
from contextlib import closing
from datetime import date, datetime, timedelta
from os import remove
from os.path import basename, exists, getsize, join, splitext

import geojson
import geomet.wkt
import html2text
import requests
from six import string_types
from six.moves.urllib.parse import urljoin, quote_plus
from tqdm import tqdm

from . import __version__ as sentinelsat_version

class SentinelAPI:
    """Class to connect to Copernicus Open Access Hub, search and download imagery.

    Parameters
    ----------
    user : string
        username for DataHub
        set to None to use ~/.netrc
    password : string
        password for DataHub
        set to None to use ~/.netrc
    api_url : string, optional
        URL of the DataHub
        defaults to 'https://scihub.copernicus.eu/apihub'
    show_progressbars : bool
        Whether progressbars should be shown or not, e.g. during download. Defaults to True.
    timeout : float or tuple, optional
        How long to wait for DataHub response (in seconds).
        Tuple (connect, read) allowed.

    Attributes
    ----------
    session : requests.Session
        Session to connect to DataHub
    api_url : str
        URL to the DataHub
    page_size : int
        Number of results per query page.
        Current value: 100 (maximum allowed on ApiHub)
    timeout : float or tuple
        How long to wait for DataHub response (in seconds).
    """

    logger = logging.getLogger('sentinelsat.SentinelAPI')

    def __init__(self, user, password, api_url='https://scihub.copernicus.eu/apihub/',
                 show_progressbars=True, timeout=None):
        self.session = requests.Session()
        if user and password:
            self.session.auth = (user, password)
        self.api_url = api_url if api_url.endswith('/') else api_url + '/'
        self.page_size = 100
        self.user_agent = 'sentinelsat/' + sentinelsat_version
        self.session.headers['User-Agent'] = self.user_agent
        self.show_progressbars = show_progressbars
        self.timeout = timeout
        # For unit tests
        self._last_query = None
        self._last_response = None

    def query(self, area=None, date=None, raw=None, area_relation='Intersects',
              order_by=None, limit=None, offset=0, **keywords):
        """Query the OpenSearch API with the coordinates of an area, a date interval
        and any other search keywords accepted by the API.

        Parameters
        ----------
        area : str, optional
            The area of interest formatted as a Well-Known Text string.
        date : tuple of (str or datetime) or str, optional
            A time interval filter based on the Sensing Start Time of the products.
            Expects a tuple of (start, end), e.g. ("NOW-1DAY", "NOW").
            The timestamps can be either a Python datetime or a string in one of the
            following formats:

                - yyyyMMdd
                - yyyy-MM-ddThh:mm:ss.SSSZ (ISO-8601)
                - yyyy-MM-ddThh:mm:ssZ
                - NOW
                - NOW-<n>DAY(S) (or HOUR(S), MONTH(S), etc.)
                - NOW+<n>DAY(S)
                - yyyy-MM-ddThh:mm:ssZ-<n>DAY(S)
                - NOW/DAY (or HOUR, MONTH etc.) - rounds the value to the given unit

            Alternatively, an already fully formatted string such as "[NOW-1DAY TO NOW]" can be
            used as well.
        raw : str, optional
            Additional query text that will be appended to the query.
        area_relation : {'Intersects', 'Contains', 'IsWithin'}, optional
            What relation to use for testing the AOI. Case insensitive.

                - Intersects: true if the AOI and the footprint intersect (default)
                - Contains: true if the AOI is inside the footprint
                - IsWithin: true if the footprint is inside the AOI

        order_by: str, optional
            A comma-separated list of fields to order by (on server side).
            Prefix the field name by '+' or '-' to sort in ascending or descending order,
            respectively. Ascending order is used if prefix is omitted.
            Example: "cloudcoverpercentage, -beginposition".
        limit: int, optional
            Maximum number of products returned. Defaults to no limit.
        offset: int, optional
            The number of results to skip. Defaults to 0.
        **keywords
            Additional keywords can be used to specify other query parameters,
            e.g. `relativeorbitnumber=70`.
            See https://scihub.copernicus.eu/twiki/do/view/SciHubUserGuide/3FullTextSearch
            for a full list.


        Range values can be passed as two-element tuples, e.g. `cloudcoverpercentage=(0, 30)`.
        `None` can be used in range values for one-sided ranges, e.g. `orbitnumber=(16302, None)`.
        Ranges with no bounds (`orbitnumber=(None, None)`) will not be included in the query.

        The time interval formats accepted by the `date` parameter can also be used with
        any other parameters that expect time intervals (that is: 'beginposition', 'endposition',
        'date', 'creationdate', and 'ingestiondate').

        Returns
        -------
        dict[string, dict]
            Products returned by the query as a dictionary with the product ID as the key and
            the product's attributes (a dictionary) as the value.
        """
        query = self.format_query(area, date, raw, area_relation, **keywords)

        self.logger.debug("Running query: order_by=%s, limit=%s, offset=%s, query=%s",
                          order_by, limit, offset, query)
        formatted_order_by = _format_order_by(order_by)
        response, count = self._load_query(query, formatted_order_by, limit, offset)
        self.logger.info("Found %s products", count)
        return _parse_opensearch_response(response)

    @staticmethod
    def format_query(area=None, date=None, raw=None, area_relation='Intersects',
                     **keywords):
        """Create a OpenSearch API query string.
        """
        if area_relation.lower() not in {"intersects", "contains", "iswithin"}:
            raise ValueError("Incorrect AOI relation provided ({})".format(area_relation))

        # Check for duplicate keywords
        kw_lower = set(x.lower() for x in keywords)
        if (len(kw_lower) != len(keywords) or
                (date is not None and 'beginposition' in kw_lower) or
                (area is not None and 'footprint' in kw_lower)):
            raise ValueError("Query contains duplicate keywords. Note that query keywords are case-insensitive.")

        query_parts = []

        if date is not None:
            keywords['beginPosition'] = date

        for attr, value in sorted(keywords.items()):
            # Escape spaces, where appropriate
            if isinstance(value, string_types):
                value = value.strip()
                if not any(value.startswith(s[0]) and value.endswith(s[1]) for s in ['[]', '{}', '//', '()']):
                    value = re.sub(r'\s', r'\ ', value, re.M)

            # Handle date keywords
            # Keywords from https://github.com/SentinelDataHub/DataHubSystem/search?q=text/date+iso8601
            date_attrs = ['beginposition', 'endposition', 'date', 'creationdate', 'ingestiondate']
            if attr.lower() in date_attrs:
                # Automatically format date-type attributes
                if isinstance(value, string_types) and ' TO ' in value:
                    # This is a string already formatted as a date interval,
                    # e.g. '[NOW-1DAY TO NOW]'
                    pass
                elif not isinstance(value, string_types) and len(value) == 2:
                    value = (format_query_date(value[0]), format_query_date(value[1]))
                else:
                    raise ValueError("Date-type query parameter '{}' expects a two-element tuple "
                                     "of str or datetime objects. Received {}".format(attr, value))

            # Handle ranged values
            if isinstance(value, (list, tuple)):
                # Handle value ranges
                if len(value) == 2:
                    # Allow None to be used as a unlimited bound
                    value = ['*' if x is None else x for x in value]
                    if all(x == '*' for x in value):
                        continue
                    value = '[{} TO {}]'.format(*value)
                else:
                    raise ValueError("Invalid number of elements in list. Expected 2, received "
                                     "{}".format(len(value)))

            query_parts.append('{}:{}'.format(attr, value))

        if raw:
            query_parts.append(raw)

        if area is not None:
            query_parts.append('footprint:"{}({})"'.format(area_relation, area))

        return ' '.join(query_parts)

    def query_raw(self, query, order_by=None, limit=None, offset=0):
        """
        Do a full-text query on the OpenSearch API using the format specified in
        https://scihub.copernicus.eu/twiki/do/view/SciHubUserGuide/3FullTextSearch

        DEPRECATED: use :meth:`query(raw=...) <.query>` instead. This method will be removed in the next major release.

        Parameters
        ----------
        query : str
            The query string.
        order_by: str, optional
            A comma-separated list of fields to order by (on server side).
            Prefix the field name by '+' or '-' to sort in ascending or descending order, respectively.
            Ascending order is used, if prefix is omitted.
            Example: "cloudcoverpercentage, -beginposition".
        limit: int, optional
            Maximum number of products returned. Defaults to no limit.
        offset: int, optional
            The number of results to skip. Defaults to 0.

        Returns
        -------
        dict[string, dict]
            Products returned by the query as a dictionary with the product ID as the key and
            the product's attributes (a dictionary) as the value.
        """
        warnings.warn(
            "query_raw() has been merged with query(). use query(raw=...) instead.",
            PendingDeprecationWarning
        )
        return self.query(raw=query, order_by=order_by, limit=limit, offset=offset)

    def count(self, area=None, date=None, raw=None, area_relation='Intersects', **keywords):
        """Get the number of products matching a query.

        Accepted parameters are identical to :meth:`SentinelAPI.query()`.

        This is a significantly more efficient alternative to doing `len(api.query())`,
        which can take minutes to run for queries matching thousands of products.

        Returns
        -------
        int
            The number of products matching a query.
        """
        for kw in ['order_by', 'limit', 'offset']:
            # Allow these function arguments to be included for compatibility with query(),
            # but ignore them.
            if kw in keywords:
                del keywords[kw]
        query = self.format_query(area, date, raw, area_relation, **keywords)
        _, total_count = self._load_query(query, limit=0)
        return total_count

    def _load_query(self, query, order_by=None, limit=None, offset=0):
        products, count = self._load_subquery(query, order_by, limit, offset)

        # repeat query until all results have been loaded
        max_offset = count
        if limit is not None:
            max_offset = min(count, offset + limit)
        if max_offset > offset + self.page_size:
            progress = self._tqdm(desc="Querying products",
                                  initial=self.page_size,
                                  total=max_offset - offset,
                                  unit=' products')
            for new_offset in range(offset + self.page_size, max_offset, self.page_size):
                new_limit = limit
                if limit is not None:
                    new_limit = limit - new_offset + offset
                ret = self._load_subquery(query, order_by, new_limit, new_offset)[0]
                progress.update(len(ret))
                products += ret
            progress.close()

        return products, count

    def _load_subquery(self, query, order_by=None, limit=None, offset=0):
        # store last query (for testing)
        self._last_query = query
        self.logger.debug("Sub-query: offset=%s, limit=%s", offset, limit)

        # load query results
        url = self._format_url(order_by, limit, offset)
        response = self.session.post(url, {'q': query}, auth=self.session.auth,
                                     headers={'Content-Type': 'application/x-www-form-urlencoded; charset=UTF-8'},
                                     timeout=self.timeout)
        _check_scihub_response(response)

        # store last status code (for testing)
        self._last_response = response

        # parse response content
        try:
            json_feed = response.json()['feed']
            if json_feed['opensearch:totalResults'] is None:
                # We are using some unintended behavior of the server that a null is
                # returned as the total results value when the query string was incorrect.
                raise SentinelAPIError(
                    'Invalid query string. Check the parameters and format.', response)
            total_results = int(json_feed['opensearch:totalResults'])
        except (ValueError, KeyError):
            raise SentinelAPIError('API response not valid. JSON decoding failed.', response)

        products = json_feed.get('entry', [])
        # this verification is necessary because if the query returns only
        # one product, self.products will be a dict not a list
        if isinstance(products, dict):
            products = [products]

        return products, total_results

    def _format_url(self, order_by=None, limit=None, offset=0):
        if limit is None:
            limit = self.page_size
        limit = min(limit, self.page_size)
        url = 'search?format=json&rows={}'.format(limit)
        url += '&start={}'.format(offset)
        if order_by:
            url += '&orderby={}'.format(order_by)
        return urljoin(self.api_url, url)

    @staticmethod
    def to_geojson(products):
        """Return the products from a query response as a GeoJSON with the values in their
        appropriate Python types.
        """
        feature_list = []
        for i, (product_id, props) in enumerate(products.items()):
            props = props.copy()
            props['id'] = product_id
            poly = geomet.wkt.loads(props['footprint'])
            del props['footprint']
            del props['gmlfootprint']
            # Fix "'datetime' is not JSON serializable"
            for k, v in props.items():
                if isinstance(v, (date, datetime)):
                    props[k] = v.strftime('%Y-%m-%dT%H:%M:%S.%fZ')
            feature_list.append(
                geojson.Feature(geometry=poly, id=i, properties=props)
            )
        return geojson.FeatureCollection(feature_list)

    @staticmethod
    def to_dataframe(products):
        """Return the products from a query response as a Pandas DataFrame
        with the values in their appropriate Python types.
        """
        try:
            import pandas as pd
        except ImportError:
            raise ImportError("to_dataframe requires the optional dependency Pandas.")

        return pd.DataFrame.from_dict(products, orient='index')

    @staticmethod
    def to_geodataframe(products):
        """Return the products from a query response as a GeoPandas GeoDataFrame
        with the values in their appropriate Python types.
        """
        try:
            import geopandas as gpd
            import shapely.wkt
        except ImportError:
            raise ImportError("to_geodataframe requires the optional dependencies GeoPandas and Shapely.")

        crs = {'init': 'epsg:4326'}  # WGS84
        if len(products) == 0:
            return gpd.GeoDataFrame(crs=crs)

        df = SentinelAPI.to_dataframe(products)
        geometry = [shapely.wkt.loads(fp) for fp in df['footprint']]
        # remove useless columns
        df.drop(['footprint', 'gmlfootprint'], axis=1, inplace=True)
        return gpd.GeoDataFrame(df, crs=crs, geometry=geometry)

    def get_product_odata(self, id, full=False):
        """Access OData API to get info about a product.

        Returns a dict containing the id, title, size, md5sum, date, footprint and download url
        of the product. The date field corresponds to the Start ContentDate value.

        If `full` is set to True, then the full, detailed metadata of the product is returned
        in addition to the above.

        Parameters
        ----------
        id : string
            The UUID of the product to query
        full : bool
            Whether to get the full metadata for the Product. False by default.

        Returns
        -------
        dict[str, Any]
            A dictionary with an item for each metadata attribute

        Notes
        -----
        For a full list of mappings between the OpenSearch (Solr) and OData attribute names
        see the following definition files:
        https://github.com/SentinelDataHub/DataHubSystem/blob/master/addon/sentinel-1/src/main/resources/META-INF/sentinel-1.owl
        https://github.com/SentinelDataHub/DataHubSystem/blob/master/addon/sentinel-2/src/main/resources/META-INF/sentinel-2.owl
        https://github.com/SentinelDataHub/DataHubSystem/blob/master/addon/sentinel-3/src/main/resources/META-INF/sentinel-3.owl
        """
        url = urljoin(self.api_url, u"odata/v1/Products('{}')?$format=json".format(id))
        if full:
            url += '&$expand=Attributes'
        response = self.session.get(url, auth=self.session.auth,
                                    timeout=self.timeout)
        _check_scihub_response(response)
        values = _parse_odata_response(response.json()['d'])
        return values


    def is_online(self, id):
        """Return whether a product is online

        Parameters
        ----------
        id : string
            UUID of the product, e.g. 'a8dd0cfd-613e-45ce-868c-d79177b916ed'

        Returns
        -------
        bool
            True if online, False if in LTA

        """
        url = urljoin(self.api_url, u"odata/v1/Products('{}')/Online/$value".format(id))
        with self.session.get(url, auth=self.session.auth, timeout=self.timeout) as r:
            if r.status_code == 200:
                return r.text == 'true'
            else:
                raise SentinelAPIError('Could not verify whether product {} is online'.format(id), r)

    def download(self, id, directory_path='.', checksum=True):
        """Download a product.

        Uses the filename on the server for the downloaded file, e.g.
        "S1A_EW_GRDH_1SDH_20141003T003840_20141003T003920_002658_002F54_4DD1.zip".

        Incomplete downloads are continued and complete files are skipped.

        Parameters
        ----------
        id : string
            UUID of the product, e.g. 'a8dd0cfd-613e-45ce-868c-d79177b916ed'
        directory_path : string, optional
            Where the file will be downloaded
        checksum : bool, optional
            If True, verify the downloaded file's integrity by checking its MD5 checksum.
            Throws InvalidChecksumError if the checksum does not match.
            Defaults to True.

        Returns
        -------
        product_info : dict
            Dictionary containing the product's info from get_product_info() as well as
            the path on disk.

        Raises
        ------
        InvalidChecksumError
            If the MD5 checksum does not match the checksum on the server.
        """
        product_info = self.get_product_odata(id)
        path = join(directory_path, product_info['title'] + '.zip')
        product_info['path'] = path
        product_info['downloaded_bytes'] = 0

        self.logger.info('Downloading %s to %s', id, path)

        if exists(path):
            # We assume that the product has been downloaded and is complete
            return product_info

        # Use a temporary file for downloading
        temp_path = path + '.incomplete'

        skip_download = False
        if exists(temp_path):
            if getsize(temp_path) > product_info['size']:
                self.logger.warning(
                    "Existing incomplete file %s is larger than the expected final size"
                    " (%s vs %s bytes). Deleting it.",
                    str(temp_path), getsize(temp_path), product_info['size'])
                remove(temp_path)
            elif getsize(temp_path) == product_info['size']:
                if self._md5_compare(temp_path, product_info['md5']):
                    skip_download = True
                else:
                    # Log a warning since this should never happen
                    self.logger.warning(
                        "Existing incomplete file %s appears to be fully downloaded but "
                        "its checksum is incorrect. Deleting it.",
                        str(temp_path))
                    remove(temp_path)
            else:
                # continue downloading
                self.logger.info(
                    "Download will resume from existing incomplete file %s.", temp_path)
                pass

        if not skip_download:
            # Store the number of downloaded bytes for unit tests
            product_info['downloaded_bytes'] = self._download(
                product_info['url'], temp_path, self.session, product_info['size'])

        # Check integrity with MD5 checksum
        if checksum is True:
            if not self._md5_compare(temp_path, product_info['md5']):
                remove(temp_path)
                raise InvalidChecksumError('File corrupt: checksums do not match')

        # Download successful, rename the temporary file to its proper name
        shutil.move(temp_path, path)
        return product_info

    def _trigger_offline_retrieval(self, url):
        """ Triggers retrieval of an offline product

        Trying to download an offline product triggers its retrieval from the long term archive.
        The returned HTTP status code conveys whether this was successful.

        Parameters
        ----------
        url : string
            URL for downloading the product

        Notes
        -----
        https://scihub.copernicus.eu/userguide/LongTermArchive
        """
        with self.session.get(url, auth=self.session.auth, timeout=self.timeout) as r:
            # check https://scihub.copernicus.eu/userguide/LongTermArchive#HTTP_Status_codes
            if r.status_code == 202:
                self.logger.debug("Accepted for retrieval")
            elif r.status_code == 403:
                self.logger.debug("Requests exceed user quota")
            elif r.status_code == 503:
                self.logger.error("Request not accepted")
                raise SentinelAPILTAError('Request for retrieval from LTA not accepted', r)
            elif r.status_code == 500:
                # should not happen
                self.logger.error("Trying to download an offline product")
                raise SentinelAPILTAError('Trying to download an offline product', r)
            else:
                self.logger.error("Unexpected response %s from SciHub", r.status_code)
                raise SentinelAPILTAError("Unexpected response from SciHub", r)
            return r.status_code

    def download_all(self, products, directory_path='.', max_attempts=10, checksum=True, n_concurrent_dl=2):
        """Download a list of products.

        Takes a list of product IDs as input. This means that the return value of query() can be
        passed directly to this method.

        File names on the server are used for the downloaded files, e.g.
        "S1A_EW_GRDH_1SDH_20141003T003840_20141003T003920_002658_002F54_4DD1.zip".

        In case of interruptions or other exceptions, downloading will restart from where it left
        off. Downloading is attempted at most max_attempts times to avoid getting stuck with
        unrecoverable errors.

        Parameters
        ----------
        products : list
            List of product IDs
        directory_path : string
            Directory where the downloaded files will be downloaded
        max_attempts : int, optional
            Number of allowed retries before giving up downloading a product. Defaults to 10.
        checksum : bool, optional
            If True, verify the downloaded files' integrity by checking its MD5 checksum.
            Throws InvalidChecksumError if the checksum does not match.
            Defaults to True.
        n_concurrent_dl : integer
            number of concurrent downloads

        Raises
        ------
        Raises the most recent downloading exception if all downloads failed.

        Returns
        -------
        dict[string, dict]
            A dictionary containing the return value from download() for each successfully
            downloaded product.
        dict[string, dict]
<<<<<<< HEAD
            A dictionary containing the product information for product that was successfully
            triggered for retrieval from the long term archive.
        dict[string, dict]
            A dictionary containing the product information of failed downloads.
=======
            A dictionary containing the product information for products whose retrieval
            from the long term archive was successfully triggered.
        set[string]
            The list of products that failed to download.
>>>>>>> d9333fd9
        """

        lta_retry_delay = 600 # try to request a new product from the LTA every 600 seconds

        product_ids = list(products)
        self.logger.info("Will download %d products", len(product_ids))


        product_infos = {pid: self.get_product_odata(pid) for pid in product_ids}

        # download_all will stop as soon as dl_queue is empty.
        # It will not wait for products that were requested from the LTA to become available.
        dl_queue = queue.Queue() # waiting for download

        dl_tasks = []

        online_prods = {pid: info for pid, info in product_infos.items() if info['Online']}
        offline_prods = {pid: info for pid, info in product_infos.items() if not info['Online']}

        # Skip already downloaded files.
        # Although the download method also checks, we do not need to retrieve such
        # products from the LTA and use up our quota.
        downloaded_prods = {}
        for product_info in offline_prods.values():
            path = join(directory_path, product_info['title'] + '.zip')
            if exists(path):
                downloaded_prods[product_info['id']] = product_info
            else:
                self.logger.info('Product %s is in LTA.', product_info['id'])
        offline_prods = {pid: info for pid, info in offline_prods.items() if pid not in downloaded_prods.keys()}


        # The order of adding online and offline products to the queue matters.
        # First all online products are downloaded. Subsequently, offline products that might
        # have become available in the meantime are requested.
        for product_info in online_prods.values():
            dl_queue.put(product_info)

        retrieval_scheduled = {}

        # Two separate threadpools for downloading and triggering retrieval.
        # Otherwise triggering might take up all threads and nothing is downloaded.
        with concurrent.futures.ThreadPoolExecutor(max_workers=n_concurrent_dl) as dl_exec:
            for _ in range(len(product_infos)):
                # start a download task for all online and offline products
                dl_tasks.append(
                    dl_exec.submit(
                        self._async_download,
                        dl_queue,
                        directory_path,
                        checksum,
                        max_attempts=max_attempts))

            stop_event = threading.Event()
            trigger_thread = threading.Thread(target=self._async_trigger_offline_retrieval,
                    args=(offline_prods, dl_queue, stop_event, retrieval_scheduled, lta_retry_delay))
            trigger_thread.run()


            # Block until download queue is empty. Not all products might have been retrieved
            # from the LTA by then. The results of all tasks are analyzed later.
            dl_queue.join()
            stop_event.set()

            for task in dl_tasks:
                task.cancel()

        # Filter exceptions, cancelled and unsucessful (None) tasks
        for dr in [x.result() for x in dl_tasks if not x.exception() if not x.cancelled() if x.result()]:
            downloaded_prods[dr['id']] = dr

        retrieval_scheduled = {pid: info for pid, info in retrieval_scheduled.items() if pid not in downloaded_prods.keys()}

        failed_prods = {pid: info for pid, info in product_infos.items()
                           if pid not in downloaded_prods if pid not in retrieval_scheduled}

        if len(failed_prods) == len(product_ids):
            raise next(iter(x.exception() for x in dl_tasks if x.exception()))

        return downloaded_prods, retrieval_scheduled, failed_prods


    def _async_trigger_offline_retrieval(self, product_infos, dl_queue, stop_event, retrieval_scheduled, retry_delay=60):
        """ Triggers retrieval of an offline product

        Trying to download an offline product triggers its retrieval from the long term archive.
        The returned HTTP status code conveys whether this was successful. ESA currently limits
        each user to requesting one retrieval every 30 minutes, resulting in an unsucessful
        retrieval if the user quota is exceeded. By retrying after a certain delay this can issue
        can be circumvented.

        Parameters
        ----------
        url : string
            URL for downloading the product
        retry_delay: int or float
            delay in seconds before retrying


        Notes
        -----
        https://scihub.copernicus.eu/userguide/LongTermArchive

        """

        for product_info in product_infos.values():
            while not stop_event.is_set():
                status_code = self._trigger_offline_retrieval(product_info['url'])

                if status_code == 202:
                    self.logger.info("%s accepted for retrieval", product_info['id'])
                    retrieval_scheduled[product_info['id']] = product_info
                    dl_queue.put(product_info)
                    break
                elif status_code == 403:
                    self.logger.info("Request for %s exceeded user quota. Retrying in %d seconds",
                            product_info['id'], retry_delay)
                    stop_event.wait(timeout=retry_delay)
                else:
                    # Should not happen. As error are processed by _trigger_offline_retrieval
                    self.logger.error("Unexpected response %s from SciHub", status_code)
                    raise SentinelAPILTAError("Unexpected response from SciHub")


    def _async_download(self, dl_queue, directory_path='.', checksum=True, max_attempts=10):
        # Wait for an item in the queue.
        # If the queue is empty dl_queue.join in download_all will stop blocking and all tasks cancelled.
        product_info = dl_queue.get()

        last_exception = None

        if self.is_online(product_info['id']):
            self.logger.info('%s is online. Starting download', product_info['id'])
            for cnt in range(max_attempts):
                try:
                    ret_val = self.download(product_info['id'], directory_path, checksum)
                    dl_queue.task_done()
                    return ret_val
                except InvalidChecksumError as e:
                    self.logger.warning("Invalid checksum. The downloaded file for '%s' is corrupted.",
                            product_info['id'])
                    last_exception = e

                except Exception as e:
                    self.logger.exception("There was an error downloading %s", product_info['id'])
                    self.logger.info("%d retries left", max_attempts - cnt - 1)
                    last_exception = e
<<<<<<< HEAD
            else:
                self.logger.info("No retries left for %s. Terminating.", product_info['id'])
        else:
            self.logger.info("%s is not online.", product_info['id'])
=======
                    self.logger.exception("There was an error downloading %s", product_id)
            self.logger.info("%s/%s products downloaded", i + 1, len(product_ids))
        failed = set(products) - set(return_values)

        # split up successfully processed products into downloaded and only triggered retrieval from the LTA
        triggered = OrderedDict([(k, v) for k, v in return_values.items() if v['Online'] is False])
        downloaded = OrderedDict([(k, v) for k, v in return_values.items() if v['Online'] is True])
>>>>>>> d9333fd9

        dl_queue.task_done()
        if last_exception:
            raise last_exception
        return None

    @staticmethod
    def get_products_size(products):
        """Return the total file size in GB of all products in the OpenSearch response."""
        size_total = 0
        for title, props in products.items():
            size_product = props["size"]
            size_value = float(size_product.split(" ")[0])
            size_unit = str(size_product.split(" ")[1])
            if size_unit == "MB":
                size_value /= 1024.
            if size_unit == "KB":
                size_value /= 1024. * 1024.
            size_total += size_value
        return round(size_total, 2)

    @staticmethod
    def check_query_length(query):
        """Determine whether a query to the OpenSearch API is too long.

        The length of a query string is limited to approximately 3938 characters but
        any special characters (that is, not alphanumeric or -_.*) will take up more space.

        Parameters
        ----------
        query : str
            The query string

        Returns
        -------
        float
            Ratio of the query length to the maximum length
        """
        # The server uses the Java's URLEncoder implementation internally, which we are replicating here
        effective_length = len(quote_plus(query, safe="-_.*").replace('~', '%7E'))
        return effective_length / 3938

    def _query_names(self, names):
        """Find products by their names, e.g.
        S1A_EW_GRDH_1SDH_20141003T003840_20141003T003920_002658_002F54_4DD1.

        Note that duplicates exist on server, so multiple products can be returned for each name.

        Parameters
        ----------
        names : list[string]
            List of product names.

        Returns
        -------
        dict[string, dict[str, dict]]
            A dictionary mapping each name to a dictionary which contains the products with
            that name (with ID as the key).
        """

        def chunks(l, n):
            """Yield successive n-sized chunks from l."""
            for i in range(0, len(l), n):
                yield l[i:i + n]

        products = {}
        # 40 names per query fits reasonably well inside the query limit
        for chunk in chunks(names, 40):
            query = " OR ".join(chunk)
            products.update(self.query(raw=query))

        # Group the products
        output = OrderedDict((name, dict()) for name in names)
        for id, metadata in products.items():
            name = metadata['identifier']
            output[name][id] = metadata

        return output

    def check_files(self, paths=None, ids=None, directory=None, delete=False):
        """Verify the integrity of product files on disk.

        Integrity is checked by comparing the size and checksum of the file with the respective
        values on the server.

        The input can be a list of products to check or a list of IDs and a directory.

        In cases where multiple products with different IDs exist on the server for given product
        name, the file is considered to be correct if any of them matches the file size and
        checksum. A warning is logged in such situations.

        The corrupt products' OData info is included in the return value to make it easier to
        re-download the products, if necessary.

        Parameters
        ----------
        paths : list[string]
            List of product file paths.
        ids : list[string]
            List of product IDs.
        directory : string
            Directory where the files are located, if checking based on product IDs.
        delete : bool
            Whether to delete corrupt products. Defaults to False.

        Returns
        -------
        dict[str, list[dict]]
            A dictionary listing the invalid or missing files. The dictionary maps the corrupt
            file paths to a list of OData dictionaries of matching products on the server (as
            returned by :meth:`SentinelAPI.get_product_odata()`).
        """
        if not ids and not paths:
            raise ValueError("Must provide either file paths or product IDs and a directory")
        if ids and not directory:
            raise ValueError("Directory value missing")
        paths = paths or []
        ids = ids or []

        def name_from_path(path):
            return splitext(basename(path))[0]

        # Get product IDs corresponding to the files on disk
        names = []
        if paths:
            names = list(map(name_from_path, paths))
            result = self._query_names(names)
            for product_dicts in result.values():
                ids += list(product_dicts)
        names_from_paths = set(names)
        ids = set(ids)

        # Collect the OData information for each product
        # Product name -> list of matching odata dicts
        product_infos = defaultdict(list)
        for id in ids:
            odata = self.get_product_odata(id)
            name = odata['title']
            product_infos[name].append(odata)

            # Collect
            if name not in names_from_paths:
                paths.append(join(directory, name + '.zip'))

        # Now go over the list of products and check them
        corrupt = {}
        for path in paths:
            name = name_from_path(path)

            if len(product_infos[name]) > 1:
                self.logger.warning("{} matches multiple products on server".format(path))

            if not exists(path):
                # We will consider missing files as corrupt also
                self.logger.info("{} does not exist on disk".format(path))
                corrupt[path] = product_infos[name]
                continue

            is_fine = False
            for product_info in product_infos[name]:
                if (getsize(path) == product_info['size'] and
                        self._md5_compare(path, product_info['md5'])):
                    is_fine = True
                    break
            if not is_fine:
                self.logger.info("{} is corrupt".format(path))
                corrupt[path] = product_infos[name]
                if delete:
                    remove(path)

        return corrupt

    def _md5_compare(self, file_path, checksum, block_size=2 ** 13):
        """Compare a given MD5 checksum with one calculated from a file."""
        with closing(self._tqdm(desc="MD5 checksumming", total=getsize(file_path), unit="B",
                                unit_scale=True)) as progress:
            md5 = hashlib.md5()
            with open(file_path, "rb") as f:
                while True:
                    block_data = f.read(block_size)
                    if not block_data:
                        break
                    md5.update(block_data)
                    progress.update(len(block_data))
            return md5.hexdigest().lower() == checksum.lower()

    def _download(self, url, path, session, file_size):
        headers = {}
        continuing = exists(path)
        if continuing:
            already_downloaded_bytes = getsize(path)
            headers = {'Range': 'bytes={}-'.format(already_downloaded_bytes)}
        else:
            already_downloaded_bytes = 0
        downloaded_bytes = 0
        with closing(session.get(url, stream=True, auth=session.auth,
                                 headers=headers, timeout=self.timeout)) as r, \
                closing(self._tqdm(desc="Downloading", total=file_size, unit="B",
                                   unit_scale=True, initial=already_downloaded_bytes)) as progress:
            _check_scihub_response(r, test_json=False)
            chunk_size = 2 ** 20  # download in 1 MB chunks
            mode = 'ab' if continuing else 'wb'
            with open(path, mode) as f:
                for chunk in r.iter_content(chunk_size=chunk_size):
                    if chunk:  # filter out keep-alive new chunks
                        f.write(chunk)
                        progress.update(len(chunk))
                        downloaded_bytes += len(chunk)
            # Return the number of bytes downloaded
            return downloaded_bytes

    def _tqdm(self, **kwargs):
        """tqdm progressbar wrapper. May be overridden to customize progressbar behavior"""
        kwargs.update({'disable': not self.show_progressbars})
        return tqdm(**kwargs)


class SentinelAPIError(Exception):
    """Invalid responses from DataHub.

    Attributes
    ----------
    msg: str
        The error message.
    response: requests.Response
        The response from the server as a `requests.Response` object.
    """

    def __init__(self, msg=None, response=None):
        self.msg = msg
        self.response = response

    def __str__(self):
        return 'HTTP status {0} {1}: {2}'.format(
            self.response.status_code, self.response.reason,
            ('\n' if '\n' in self.msg else '') + self.msg)


class SentinelAPILTAError(SentinelAPIError):
    """ Error when retrieving a product from the Long Term Archive

    Attributes
    ----------
    msg: str
        The error message.
    response: requests.Response
        The response from the server as a `requests.Response` object.
    """

    def __init__(self, msg=None, response=None):
        self.msg = msg
        self.response = response


class InvalidChecksumError(Exception):
    """MD5 checksum of a local file does not match the one from the server.
    """
    pass


def read_geojson(geojson_file):
    """Read a GeoJSON file into a GeoJSON object.
    """
    with open(geojson_file) as f:
        return geojson.load(f)


def geojson_to_wkt(geojson_obj, feature_number=0, decimals=4):
    """Convert a GeoJSON object to Well-Known Text. Intended for use with OpenSearch queries.

    In case of FeatureCollection, only one of the features is used (the first by default).
    3D points are converted to 2D.

    Parameters
    ----------
    geojson_obj : dict
        a GeoJSON object
    feature_number : int, optional
        Feature to extract polygon from (in case of MultiPolygon
        FeatureCollection), defaults to first Feature
    decimals : int, optional
        Number of decimal figures after point to round coordinate to. Defaults to 4 (about 10
        meters).

    Returns
    -------
    polygon coordinates
        string of comma separated coordinate tuples (lon, lat) to be used by SentinelAPI
    """
    if 'coordinates' in geojson_obj:
        geometry = geojson_obj
    elif 'geometry' in geojson_obj:
        geometry = geojson_obj['geometry']
    else:
        geometry = geojson_obj['features'][feature_number]['geometry']

    def ensure_2d(geometry):
        if isinstance(geometry[0], (list, tuple)):
            return list(map(ensure_2d, geometry))
        else:
            return geometry[:2]

    def check_bounds(geometry):
        if isinstance(geometry[0], (list, tuple)):
            return list(map(check_bounds, geometry))
        else:
            if geometry[0] > 180 or geometry[0] < -180:
                raise ValueError('Longitude is out of bounds, check your JSON format or data')
            if geometry[1] > 90 or geometry[1] < -90:
                raise ValueError('Latitude is out of bounds, check your JSON format or data')

    # Discard z-coordinate, if it exists
    geometry['coordinates'] = ensure_2d(geometry['coordinates'])
    check_bounds(geometry['coordinates'])

    wkt = geomet.wkt.dumps(geometry, decimals=decimals)
    # Strip unnecessary spaces
    wkt = re.sub(r'(?<!\d) ', '', wkt)
    return wkt


def format_query_date(in_date):
    """
    Format a date, datetime or a YYYYMMDD string input as YYYY-MM-DDThh:mm:ssZ
    or validate a date string as suitable for the full text search interface and return it.

    `None` will be converted to '\*', meaning an unlimited date bound in date ranges.

    Parameters
    ----------
    in_date : str or datetime or date or None
        Date to be formatted

    Returns
    -------
    str
        Formatted string

    Raises
    ------
    ValueError
        If the input date type is incorrect or passed date string is invalid
    """
    if in_date is None:
        return '*'
    if isinstance(in_date, (datetime, date)):
        return in_date.strftime('%Y-%m-%dT%H:%M:%SZ')
    elif not isinstance(in_date, string_types):
        raise ValueError('Expected a string or a datetime object. Received {}.'.format(in_date))

    in_date = in_date.strip()
    if in_date == '*':
        # '*' can be used for one-sided range queries e.g. ingestiondate:[* TO NOW-1YEAR]
        return in_date

    # Reference: https://cwiki.apache.org/confluence/display/solr/Working+with+Dates

    # ISO-8601 date or NOW
    valid_date_pattern = r'^(?:\d{4}-\d\d-\d\dT\d\d:\d\d:\d\d(?:\.\d+)?Z|NOW)'
    # date arithmetic suffix is allowed
    units = r'(?:YEAR|MONTH|DAY|HOUR|MINUTE|SECOND)'
    valid_date_pattern += r'(?:[-+]\d+{}S?)*'.format(units)
    # dates can be rounded to a unit of time
    # e.g. "NOW/DAY" for dates since 00:00 today
    valid_date_pattern += r'(?:/{}S?)*$'.format(units)
    in_date = in_date.strip()
    if re.match(valid_date_pattern, in_date):
        return in_date

    try:
        return datetime.strptime(in_date, '%Y%m%d').strftime('%Y-%m-%dT%H:%M:%SZ')
    except ValueError:
        raise ValueError('Unsupported date value {}'.format(in_date))


def _check_scihub_response(response, test_json=True):
    """Check that the response from server has status code 2xx and that the response is valid JSON.
    """
    # Prevent requests from needing to guess the encoding
    # SciHub appears to be using UTF-8 in all of their responses
    response.encoding = 'utf-8'
    try:
        response.raise_for_status()
        if test_json:
            response.json()
    except (requests.HTTPError, ValueError):
        msg = "Invalid API response."
        try:
            msg = response.headers['cause-message']
        except:
            try:
                msg = response.json()['error']['message']['value']
            except:
                if not response.text.strip().startswith('{'):
                    try:
                        h = html2text.HTML2Text()
                        h.ignore_images = True
                        h.ignore_anchors = True
                        msg = h.handle(response.text).strip()
                    except:
                        pass
        api_error = SentinelAPIError(msg, response)
        # Suppress "During handling of the above exception..." message
        # See PEP 409
        api_error.__cause__ = None
        raise api_error


def _format_order_by(order_by):
    if not order_by or not order_by.strip():
        return None
    output = []
    for part in order_by.split(','):
        part = part.strip()
        dir = " asc"
        if part[0] == '+':
            part = part[1:]
        elif part[0] == '-':
            dir = " desc"
            part = part[1:]
        if not part or not part.isalnum():
            raise ValueError("Invalid order by value ({})".format(order_by))
        output.append(part + dir)
    return ",".join(output)


def _parse_gml_footprint(geometry_str):
    geometry_xml = ET.fromstring(geometry_str)
    poly_coords_str = geometry_xml \
        .find('{http://www.opengis.net/gml}outerBoundaryIs') \
        .find('{http://www.opengis.net/gml}LinearRing') \
        .findtext('{http://www.opengis.net/gml}coordinates')
    poly_coords = (coord.split(",")[::-1] for coord in poly_coords_str.split(" "))
    coord_string = ",".join(" ".join(coord) for coord in poly_coords)
    return "POLYGON(({}))".format(coord_string)


def _parse_iso_date(content):
    if '.' in content:
        return datetime.strptime(content, '%Y-%m-%dT%H:%M:%S.%fZ')
    else:
        return datetime.strptime(content, '%Y-%m-%dT%H:%M:%SZ')


def _parse_odata_timestamp(in_date):
    """Convert the timestamp received from OData JSON API to a datetime object.
    """
    timestamp = int(in_date.replace('/Date(', '').replace(')/', ''))
    seconds = timestamp // 1000
    ms = timestamp % 1000
    return datetime.utcfromtimestamp(seconds) + timedelta(milliseconds=ms)


def _parse_opensearch_response(products):
    """Convert a query response to a dictionary.

    The resulting dictionary structure is {<product id>: {<property>: <value>}}.
    The property values are converted to their respective Python types unless `parse_values`
    is set to `False`.
    """

    converters = {'date': _parse_iso_date, 'int': int, 'long': int, 'float': float, 'double': float}
    # Keep the string type by default
    default_converter = lambda x: x

    output = OrderedDict()
    for prod in products:
        product_dict = {}
        prod_id = prod['id']
        output[prod_id] = product_dict
        for key in prod:
            if key == 'id':
                continue
            if isinstance(prod[key], string_types):
                product_dict[key] = prod[key]
            else:
                properties = prod[key]
                if isinstance(properties, dict):
                    properties = [properties]
                if key == 'link':
                    for p in properties:
                        name = 'link'
                        if 'rel' in p:
                            name = 'link_' + p['rel']
                        product_dict[name] = p['href']
                else:
                    f = converters.get(key, default_converter)
                    for p in properties:
                        try:
                            product_dict[p['name']] = f(p['content'])
                        except KeyError:
                            # Sentinel-3 has one element 'arr'
                            # which violates the name:content convention
                            product_dict[p['name']] = f(p['str'])
    return output


def _parse_odata_response(product):
    output = {
        'id': product['Id'],
        'title': product['Name'],
        'size': int(product['ContentLength']),
        product['Checksum']['Algorithm'].lower(): product['Checksum']['Value'],
        'date': _parse_odata_timestamp(product['ContentDate']['Start']),
        'footprint': _parse_gml_footprint(product["ContentGeometry"]),
        'url': product['__metadata']['media_src'],
        'Online': product.get('Online', True),
        'Creation Date': _parse_odata_timestamp(product['CreationDate']),
        'Ingestion Date': _parse_odata_timestamp(product['IngestionDate']),
    }
    # Parse the extended metadata, if provided
    converters = [int, float, _parse_iso_date]
    for attr in product['Attributes'].get('results', []):
        value = attr['Value']
        for f in converters:
            try:
                value = f(attr['Value'])
                break
            except ValueError:
                pass
        output[attr['Name']] = value
    return output<|MERGE_RESOLUTION|>--- conflicted
+++ resolved
@@ -447,6 +447,8 @@
         """
         url = urljoin(self.api_url, u"odata/v1/Products('{}')/Online/$value".format(id))
         with self.session.get(url, auth=self.session.auth, timeout=self.timeout) as r:
+            self.logger.info('respnse')
+            self.logger.info(r)
             if r.status_code == 200:
                 return r.text == 'true'
             else:
@@ -606,23 +608,17 @@
             A dictionary containing the return value from download() for each successfully
             downloaded product.
         dict[string, dict]
-<<<<<<< HEAD
-            A dictionary containing the product information for product that was successfully
-            triggered for retrieval from the long term archive.
+            A dictionary containing the product information for products successfully
+            triggered for retrieval from the long term archive but not downloaded.
         dict[string, dict]
-            A dictionary containing the product information of failed downloads.
-=======
-            A dictionary containing the product information for products whose retrieval
-            from the long term archive was successfully triggered.
-        set[string]
-            The list of products that failed to download.
->>>>>>> d9333fd9
+            A dictionary containing the product information of products where either
+            downloading or triggering failed
         """
 
         lta_retry_delay = 600 # try to request a new product from the LTA every 600 seconds
 
         product_ids = list(products)
-        self.logger.info("Will download %d products", len(product_ids))
+        self.logger.info("Will download %d products using %d workers", len(product_ids), n_concurrent_dl)
 
 
         product_infos = {pid: self.get_product_odata(pid) for pid in product_ids}
@@ -654,6 +650,8 @@
         # have become available in the meantime are requested.
         for product_info in online_prods.values():
             dl_queue.put(product_info)
+
+        self.logger.info('primed queue %d', dl_queue.qsize())
 
         retrieval_scheduled = {}
 
@@ -678,7 +676,9 @@
 
             # Block until download queue is empty. Not all products might have been retrieved
             # from the LTA by then. The results of all tasks are analyzed later.
+            self.logger.info('waiting for joining %d', dl_queue.qsize())
             dl_queue.join()
+            self.logger.info('waiting for joining done %d', dl_queue.qsize())
             stop_event.set()
 
             for task in dl_tasks:
@@ -764,20 +764,10 @@
                     self.logger.exception("There was an error downloading %s", product_info['id'])
                     self.logger.info("%d retries left", max_attempts - cnt - 1)
                     last_exception = e
-<<<<<<< HEAD
             else:
                 self.logger.info("No retries left for %s. Terminating.", product_info['id'])
         else:
             self.logger.info("%s is not online.", product_info['id'])
-=======
-                    self.logger.exception("There was an error downloading %s", product_id)
-            self.logger.info("%s/%s products downloaded", i + 1, len(product_ids))
-        failed = set(products) - set(return_values)
-
-        # split up successfully processed products into downloaded and only triggered retrieval from the LTA
-        triggered = OrderedDict([(k, v) for k, v in return_values.items() if v['Online'] is False])
-        downloaded = OrderedDict([(k, v) for k, v in return_values.items() if v['Online'] is True])
->>>>>>> d9333fd9
 
         dl_queue.task_done()
         if last_exception:
