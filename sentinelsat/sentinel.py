# -*- coding: utf-8 -*-
from __future__ import absolute_import, division, print_function

import hashlib
import logging
import re
import shutil
import warnings
import xml.etree.ElementTree as ET
from collections import OrderedDict, defaultdict
from contextlib import closing
from datetime import date, datetime, timedelta
from os import remove
from os.path import basename, exists, getsize, join, splitext

import geojson
import geomet.wkt
import html2text
import requests
from six import string_types
from six.moves.urllib.parse import urljoin
from tqdm import tqdm

from . import __version__ as sentinelsat_version


class SentinelAPI:
    """Class to connect to Copernicus Open Access Hub, search and download imagery.

    Parameters
    ----------
    user : string
        username for DataHub
    password : string
        password for DataHub
    api_url : string, optional
        URL of the DataHub
        defaults to 'https://scihub.copernicus.eu/apihub'
    show_progressbars : bool
        Whether progressbars should be shown or not, e.g. during download. Defaults to True.

    Attributes
    ----------
    session : requests.Session
        Session to connect to DataHub
    api_url : str
        URL to the DataHub
    page_size : int
        Number of results per query page.
        Current value: 100 (maximum allowed on ApiHub)
    """

    logger = logging.getLogger('sentinelsat.SentinelAPI')

    def __init__(self, user, password, api_url='https://scihub.copernicus.eu/apihub/',
                 show_progressbars=True):
        self.session = requests.Session()
        if user and password:
            self.session.auth = (user, password)
        self.api_url = api_url if api_url.endswith('/') else api_url + '/'
        self.page_size = 100
        self.user_agent = 'sentinelsat/' + sentinelsat_version
        self.session.headers['User-Agent'] = self.user_agent
        self.show_progressbars = show_progressbars
        # For unit tests
        self._last_query = None
        self._last_response = None

    def query(self, area=None, date=None, raw=None, area_relation='Intersects',
              order_by=None, limit=None, offset=0, **keywords):
        """Query the OpenSearch API with the coordinates of an area, a date interval
        and any other search keywords accepted by the API.

        Parameters
        ----------
        area : str, optional
            The area of interest formatted as a Well-Known Text string.
        date : tuple of (str or datetime) or str, optional
            A time interval filter based on the Sensing Start Time of the products.
            Expects a tuple of (start, end), e.g. ("NOW-1DAY", "NOW").
            The timestamps can be either a Python datetime or a string in one of the
            following formats:

                - yyyyMMdd
                - yyyy-MM-ddThh:mm:ss.SSSZ (ISO-8601)
                - yyyy-MM-ddThh:mm:ssZ
                - NOW
                - NOW-<n>DAY(S) (or HOUR(S), MONTH(S), etc.)
                - NOW+<n>DAY(S)
                - yyyy-MM-ddThh:mm:ssZ-<n>DAY(S)
                - NOW/DAY (or HOUR, MONTH etc.) - rounds the value to the given unit

            Alternatively, an already fully formatted string such as "[NOW-1DAY TO NOW]" can be
            used as well.
        raw : str, optional
            Additional query text that will be appended to the query.
        area_relation : {'Intersection', 'Contains', 'IsWithin'}, optional
            What relation to use for testing the AOI. Case insensitive.

                - Intersects: true if the AOI and the footprint intersect (default)
                - Contains: true if the AOI is inside the footprint
                - IsWithin: true if the footprint is inside the AOI

        order_by: str, optional
            A comma-separated list of fields to order by (on server side).
            Prefix the field name by '+' or '-' to sort in ascending or descending order,
            respectively. Ascending order is used if prefix is omitted.
            Example: "cloudcoverpercentage, -beginposition".
        limit: int, optional
            Maximum number of products returned. Defaults to no limit.
        offset: int, optional
            The number of results to skip. Defaults to 0.
        **keywords
            Additional keywords can be used to specify other query parameters,
            e.g. `relativeorbitnumber=70`.
            See https://scihub.copernicus.eu/twiki/do/view/SciHubUserGuide/3FullTextSearch
            for a full list.

        Range values can be passed as two-element tuples, e.g. `cloudcoverpercentage=(0, 30)`.
        `None` can be used in range values for one-sided ranges, e.g. `orbitnumber=(16302, None)`.
        Ranges with no bounds (`orbitnumber=(None, None)`) will not be included in the query.

        Range values can be passed as two-element tuples, e.g. `cloudcoverpercentage=(0, 30)`.

        The time interval formats accepted by the `date` parameter can also be used with
        any other parameters that expect time intervals (that is: 'beginposition', 'endposition',
        'date', 'creationdate', and 'ingestiondate').

        Returns
        -------
        dict[string, dict]
            Products returned by the query as a dictionary with the product ID as the key and
            the product's attributes (a dictionary) as the value.
        """
        query = self.format_query(area, date, raw, area_relation, **keywords)

        self.logger.debug("Running query: order_by=%s, limit=%s, offset=%s, query=%s",
                          order_by, limit, offset, query)
        formatted_order_by = _format_order_by(order_by)
        response, count = self._load_query(query, formatted_order_by, limit, offset)
        self.logger.info("Found %s products", count)
        return _parse_opensearch_response(response)

    @staticmethod
    def format_query(area=None, date=None, raw=None, area_relation='Intersects',
                     **keywords):
        """Create a OpenSearch API query string.
        """
        if area_relation.lower() not in {"intersects", "contains", "iswithin"}:
            raise ValueError("Incorrect AOI relation provided ({})".format(area_relation))

        # Check for duplicate keywords
        kw_lower = set(x.lower() for x in keywords)
        if (len(kw_lower) != len(keywords) or
                (date is not None and 'beginposition' in kw_lower) or
                (area is not None and 'footprint' in kw_lower)):
            raise ValueError("Query contains duplicate keywords. Note that query keywords are case-insensitive.")

        query_parts = []

        if date is not None:
            keywords['beginPosition'] = date

        for attr, value in sorted(keywords.items()):
<<<<<<< HEAD
            # Escape spaces, where appropriate
            if isinstance(value, string_types):
                value = value.strip()
                if not any(value.startswith(s[0]) and value.endswith(s[1]) for s in ['[]', '{}', '//']):
                    value = re.sub(r'\s', r'\ ', value, re.M)

            # From https://github.com/SentinelDataHub/DataHubSystem/search?q=text/date+iso8601
=======
            # Handle date keywords
            # Keywords from https://github.com/SentinelDataHub/DataHubSystem/search?q=text/date+iso8601
>>>>>>> ec4d3ece
            date_attrs = ['beginposition', 'endposition', 'date', 'creationdate', 'ingestiondate']
            if attr.lower() in date_attrs:
                # Automatically format date-type attributes
                if isinstance(value, string_types) and ' TO ' in value:
                    # This is a string already formatted as a date interval,
                    # e.g. '[NOW-1DAY TO NOW]'
                    pass
                elif not isinstance(value, string_types) and len(value) == 2:
                    value = (format_query_date(value[0]), format_query_date(value[1]))
                else:
                    raise ValueError("Date-type query parameter '{}' expects a two-element tuple "
                                     "of str or datetime objects. Received {}".format(attr, value))

            # Handle ranged values
            if isinstance(value, (list, tuple)):
                # Handle value ranges
                if len(value) == 2:
                    # Allow None to be used as a unlimited bound
                    value = ['*' if x is None else x for x in value]
                    if all(x == '*' for x in value):
                        continue
                    value = '[{} TO {}]'.format(*value)
                else:
                    raise ValueError("Invalid number of elements in list. Expected 2, received "
                                     "{}".format(len(value)))

            query_parts.append('{}:{}'.format(attr, value))

        if raw:
            query_parts.append(raw)

        if area is not None:
            query_parts.append('footprint:"{}({})"'.format(area_relation, area))

        return ' '.join(query_parts)

    def query_raw(self, query, order_by=None, limit=None, offset=0):
        """
        Do a full-text query on the OpenSearch API using the format specified in
        https://scihub.copernicus.eu/twiki/do/view/SciHubUserGuide/3FullTextSearch

        DEPRECATED: use :meth:`query(raw=...) <.query>` instead. This method will be removed in the next major release.

        Parameters
        ----------
        query : str
            The query string.
        order_by: str, optional
            A comma-separated list of fields to order by (on server side).
            Prefix the field name by '+' or '-' to sort in ascending or descending order, respectively.
            Ascending order is used, if prefix is omitted.
            Example: "cloudcoverpercentage, -beginposition".
        limit: int, optional
            Maximum number of products returned. Defaults to no limit.
        offset: int, optional
            The number of results to skip. Defaults to 0.

        Returns
        -------
        dict[string, dict]
            Products returned by the query as a dictionary with the product ID as the key and
            the product's attributes (a dictionary) as the value.
        """
        warnings.warn(
            "query_raw() has been merged with query(). use query(raw=...) instead.",
            PendingDeprecationWarning
        )
        return self.query(raw=query, order_by=order_by, limit=limit, offset=offset)

    def count(self, area=None, date=None, raw=None, area_relation='Intersects', **keywords):
        """Get the number of products matching a query.

        Accepted parameters are identical to :meth:`SentinelAPI.query()`.

        This is a significantly more efficient alternative to doing `len(api.query())`,
        which can take minutes to run for queries matching thousands of products.

        Returns
        -------
        int
            The number of products matching a query.
        """
        for kw in ['order_by', 'limit', 'offset']:
            # Allow these function arguments to be included for compatibility with query(),
            # but ignore them.
            if kw in keywords:
                del keywords[kw]
        query = self.format_query(area, date, raw, area_relation, **keywords)
        _, total_count = self._load_query(query, limit=0)
        return total_count

    def _load_query(self, query, order_by=None, limit=None, offset=0):
        products, count = self._load_subquery(query, order_by, limit, offset)

        # repeat query until all results have been loaded
        max_offset = count
        if limit is not None:
            max_offset = min(count, offset + limit)
        if max_offset > offset + self.page_size:
            progress = self._tqdm(desc="Querying products",
                                  initial=self.page_size,
                                  total=max_offset - offset,
                                  unit=' products')
            for new_offset in range(offset + self.page_size, max_offset, self.page_size):
                new_limit = limit
                if limit is not None:
                    new_limit = limit - new_offset + offset
                ret = self._load_subquery(query, order_by, new_limit, new_offset)[0]
                progress.update(len(ret))
                products += ret
            progress.close()

        return products, count

    def _load_subquery(self, query, order_by=None, limit=None, offset=0):
        # store last query (for testing)
        self._last_query = query
        self.logger.debug("Sub-query: offset=%s, limit=%s", offset, limit)

        # load query results
        url = self._format_url(order_by, limit, offset)
        response = self.session.post(url, {'q': query}, auth=self.session.auth)
        _check_scihub_response(response)

        # store last status code (for testing)
        self._last_response = response

        # parse response content
        try:
            json_feed = response.json()['feed']
            if json_feed['opensearch:totalResults'] is None:
                # We are using some unintended behavior of the server that a null is
                # returned as the total results value when the query string was incorrect.
                raise SentinelAPIError(
                    'Invalid query string. Check the parameters and format.', response)
            total_results = int(json_feed['opensearch:totalResults'])
        except (ValueError, KeyError):
            raise SentinelAPIError('API response not valid. JSON decoding failed.', response)

        products = json_feed.get('entry', [])
        # this verification is necessary because if the query returns only
        # one product, self.products will be a dict not a list
        if isinstance(products, dict):
            products = [products]

        return products, total_results

    def _format_url(self, order_by=None, limit=None, offset=0):
        if limit is None:
            limit = self.page_size
        limit = min(limit, self.page_size)
        url = 'search?format=json&rows={}'.format(limit)
        url += '&start={}'.format(offset)
        if order_by:
            url += '&orderby={}'.format(order_by)
        return urljoin(self.api_url, url)

    @staticmethod
    def to_geojson(products):
        """Return the products from a query response as a GeoJSON with the values in their
        appropriate Python types.
        """
        feature_list = []
        for i, (product_id, props) in enumerate(products.items()):
            props = props.copy()
            props['id'] = product_id
            poly = geomet.wkt.loads(props['footprint'])
            del props['footprint']
            del props['gmlfootprint']
            # Fix "'datetime' is not JSON serializable"
            for k, v in props.items():
                if isinstance(v, (date, datetime)):
                    props[k] = v.strftime('%Y-%m-%dT%H:%M:%S.%fZ')
            feature_list.append(
                geojson.Feature(geometry=poly, id=i, properties=props)
            )
        return geojson.FeatureCollection(feature_list)

    @staticmethod
    def to_dataframe(products):
        """Return the products from a query response as a Pandas DataFrame
        with the values in their appropriate Python types.
        """
        try:
            import pandas as pd
        except ImportError:
            raise ImportError("to_dataframe requires the optional dependency Pandas.")

        return pd.DataFrame.from_dict(products, orient='index')

    @staticmethod
    def to_geodataframe(products):
        """Return the products from a query response as a GeoPandas GeoDataFrame
        with the values in their appropriate Python types.
        """
        try:
            import geopandas as gpd
            import shapely.wkt
        except ImportError:
            raise ImportError("to_geodataframe requires the optional dependencies GeoPandas and Shapely.")

        df = SentinelAPI.to_dataframe(products)
        crs = {'init': 'epsg:4326'}  # WGS84
        geometry = [shapely.wkt.loads(fp) for fp in df['footprint']]
        # remove useless columns
        df.drop(['footprint', 'gmlfootprint'], axis=1, inplace=True)
        return gpd.GeoDataFrame(df, crs=crs, geometry=geometry)

    def get_product_odata(self, id, full=False):
        """Access OData API to get info about a product.

        Returns a dict containing the id, title, size, md5sum, date, footprint and download url
        of the product. The date field corresponds to the Start ContentDate value.

        If `full` is set to True, then the full, detailed metadata of the product is returned
        in addition to the above.

        Parameters
        ----------
        id : string
            The UUID of the product to query
        full : bool
            Whether to get the full metadata for the Product. False by default.

        Returns
        -------
        dict[str, Any]
            A dictionary with an item for each metadata attribute

        Notes
        -----
        For a full list of mappings between the OpenSearch (Solr) and OData attribute names
        see the following definition files:
        https://github.com/SentinelDataHub/DataHubSystem/blob/master/addon/sentinel-1/src/main/resources/META-INF/sentinel-1.owl
        https://github.com/SentinelDataHub/DataHubSystem/blob/master/addon/sentinel-2/src/main/resources/META-INF/sentinel-2.owl
        https://github.com/SentinelDataHub/DataHubSystem/blob/master/addon/sentinel-3/src/main/resources/META-INF/sentinel-3.owl
        """
        url = urljoin(self.api_url, "odata/v1/Products('{}')?$format=json".format(id))
        if full:
            url += '&$expand=Attributes'
        response = self.session.get(url, auth=self.session.auth)
        _check_scihub_response(response)
        values = _parse_odata_response(response.json()['d'])
        return values

    def download(self, id, directory_path='.', checksum=True):
        """Download a product.

        Uses the filename on the server for the downloaded file, e.g.
        "S1A_EW_GRDH_1SDH_20141003T003840_20141003T003920_002658_002F54_4DD1.zip".

        Incomplete downloads are continued and complete files are skipped.

        Parameters
        ----------
        id : string
            UUID of the product, e.g. 'a8dd0cfd-613e-45ce-868c-d79177b916ed'
        directory_path : string, optional
            Where the file will be downloaded
        checksum : bool, optional
            If True, verify the downloaded file's integrity by checking its MD5 checksum.
            Throws InvalidChecksumError if the checksum does not match.
            Defaults to True.

        Returns
        -------
        product_info : dict
            Dictionary containing the product's info from get_product_info() as well as
            the path on disk.

        Raises
        ------
        InvalidChecksumError
            If the MD5 checksum does not match the checksum on the server.
        """
        product_info = self.get_product_odata(id)
        path = join(directory_path, product_info['title'] + '.zip')
        product_info['path'] = path
        product_info['downloaded_bytes'] = 0

        self.logger.info('Downloading %s to %s', id, path)

        if exists(path):
            # We assume that the product has been downloaded and is complete
            return product_info

        # Use a temporary file for downloading
        temp_path = path + '.incomplete'

        skip_download = False
        if exists(temp_path):
            if getsize(temp_path) > product_info['size']:
                self.logger.warning(
                    "Existing incomplete file %s is larger than the expected final size"
                    " (%s vs %s bytes). Deleting it.",
                    str(temp_path), getsize(temp_path), product_info['size'])
                remove(temp_path)
            elif getsize(temp_path) == product_info['size']:
                if self._md5_compare(temp_path, product_info['md5']):
                    skip_download = True
                else:
                    # Log a warning since this should never happen
                    self.logger.warning(
                        "Existing incomplete file %s appears to be fully downloaded but "
                        "its checksum is incorrect. Deleting it.",
                        str(temp_path))
                    remove(temp_path)
            else:
                # continue downloading
                self.logger.info(
                    "Download will resume from existing incomplete file %s.", temp_path)
                pass

        if not skip_download:
            # Store the number of downloaded bytes for unit tests
            product_info['downloaded_bytes'] = self._download(
                product_info['url'], temp_path, self.session, product_info['size'])

        # Check integrity with MD5 checksum
        if checksum is True:
            if not self._md5_compare(temp_path, product_info['md5']):
                remove(temp_path)
                raise InvalidChecksumError('File corrupt: checksums do not match')

        # Download successful, rename the temporary file to its proper name
        shutil.move(temp_path, path)
        return product_info

    def download_all(self, products, directory_path='.', max_attempts=10, checksum=True):
        """Download a list of products.

        Takes a list of product IDs as input. This means that the return value of query() can be
        passed directly to this method.

        File names on the server are used for the downloaded files, e.g.
        "S1A_EW_GRDH_1SDH_20141003T003840_20141003T003920_002658_002F54_4DD1.zip".

        In case of interruptions or other exceptions, downloading will restart from where it left
        off. Downloading is attempted at most max_attempts times to avoid getting stuck with
        unrecoverable errors.

        Parameters
        ----------
        products : list
            List of product IDs
        directory_path : string
            Directory where the downloaded files will be downloaded
        max_attempts : int, optional
            Number of allowed retries before giving up downloading a product. Defaults to 10.
        checksum : bool, optional
            If True, verify the downloaded files' integrity by checking its MD5 checksum.
            Throws InvalidChecksumError if the checksum does not match.
            Defaults to True.

        Raises
        ------
        Raises the most recent downloading exception if all downloads failed.

        Returns
        -------
        dict[string, dict]
            A dictionary containing the return value from download() for each successfully
            downloaded product.
        set[string]
            The list of products that failed to download.
        """
        product_ids = list(products)
        self.logger.info("Will download %d products", len(product_ids))
        return_values = OrderedDict()
        last_exception = None
        for i, product_id in enumerate(products):
            for attempt_num in range(max_attempts):
                try:
                    product_info = self.download(product_id, directory_path, checksum)
                    return_values[product_id] = product_info
                    break
                except (KeyboardInterrupt, SystemExit):
                    raise
                except InvalidChecksumError as e:
                    last_exception = e
                    self.logger.warning(
                        "Invalid checksum. The downloaded file for '%s' is corrupted.", product_id)
                except Exception as e:
                    last_exception = e
                    self.logger.exception("There was an error downloading %s", product_id)
            self.logger.info("%s/%s products downloaded", i + 1, len(product_ids))
        failed = set(products) - set(return_values)

        if len(failed) == len(product_ids) and last_exception is not None:
            raise last_exception
        return return_values, failed

    @staticmethod
    def get_products_size(products):
        """Return the total file size in GB of all products in the OpenSearch response."""
        size_total = 0
        for title, props in products.items():
            size_product = props["size"]
            size_value = float(size_product.split(" ")[0])
            size_unit = str(size_product.split(" ")[1])
            if size_unit == "MB":
                size_value /= 1024.
            if size_unit == "KB":
                size_value /= 1024. * 1024.
            size_total += size_value
        return round(size_total, 2)

    @staticmethod
    def check_query_length(query):
        """Determine whether a query to the OpenSearch API is too long.

        The length of a query string is limited to approximately 3893 characters but
        any special characters (that is, not alphanumeric or -_.~) are counted twice
        towards that limit.

        Parameters
        ----------
        query : str
            The query string

        Returns
        -------
        float
            Ratio of the query length to the maximum length

        Notes
        -----
        The query size limit arises from a limit on the length of the server's internal query,
        which looks like

        http://localhost:30333//solr/dhus/select?q=...
        &wt=xslt&tr=opensearch_atom.xsl&dhusLongName=Sentinels+Scientific+Data+Hub
        &dhusServer=https%3A%2F%2Fscihub.copernicus.eu%2Fapihub%2F&originalQuery=...
        &rows=100&start=0&sort=ingestiondate+desc

        This function will estimate the length of the "q" and "originalQuery" parameters to
        determine whether the query will fail. Their combined length can be at most about
        7786 bytes.
        """
        effective_length = len(query) + 2 * len(re.findall('[^-_.* 0-9A-Za-z]', query))
        return effective_length / 3950

    def _query_names(self, names):
        """Find products by their names, e.g.
        S1A_EW_GRDH_1SDH_20141003T003840_20141003T003920_002658_002F54_4DD1.

        Note that duplicates exist on server, so multiple products can be returned for each name.

        Parameters
        ----------
        names : list[string]
            List of product names.

        Returns
        -------
        dict[string, dict[str, dict]]
            A dictionary mapping each name to a dictionary which contains the products with
            that name (with ID as the key).
        """

        def chunks(l, n):
            """Yield successive n-sized chunks from l."""
            for i in range(0, len(l), n):
                yield l[i:i + n]

        products = {}
        # 40 names per query fits reasonably well inside the query limit
        for chunk in chunks(names, 40):
            query = " OR ".join(chunk)
            products.update(self.query(raw=query))

        # Group the products
        output = OrderedDict((name, dict()) for name in names)
        for id, metadata in products.items():
            name = metadata['identifier']
            output[name][id] = metadata

        return output

    def check_files(self, paths=None, ids=None, directory=None, delete=False):
        """Verify the integrity of product files on disk.

        Integrity is checked by comparing the size and checksum of the file with the respective
        values on the server.

        The input can be a list of products to check or a list of IDs and a directory.

        In cases where multiple products with different IDs exist on the server for given product
        name, the file is considered to be correct if any of them matches the file size and
        checksum. A warning is logged in such situations.

        The corrupt products' OData info is included in the return value to make it easier to
        re-download the products, if necessary.

        Parameters
        ----------
        paths : list[string]
            List of product file paths.
        ids : list[string]
            List of product IDs.
        directory : string
            Directory where the files are located, if checking based on product IDs.
        delete : bool
            Whether to delete corrupt products. Defaults to False.

        Returns
        -------
        dict[str, list[dict]]
            A dictionary listing the invalid or missing files. The dictionary maps the corrupt
            file paths to a list of OData dictionaries of matching products on the server (as
            returned by :meth:`SentinelAPI.get_product_odata()`).
        """
        if not ids and not paths:
            raise ValueError("Must provide either file paths or product IDs and a directory")
        if ids and not directory:
            raise ValueError("Directory value missing")
        paths = paths or []
        ids = ids or []

        def name_from_path(path):
            return splitext(basename(path))[0]

        # Get product IDs corresponding to the files on disk
        names = []
        if paths:
            names = list(map(name_from_path, paths))
            result = self._query_names(names)
            for product_dicts in result.values():
                ids += list(product_dicts)
        names_from_paths = set(names)
        ids = set(ids)

        # Collect the OData information for each product
        # Product name -> list of matching odata dicts
        product_infos = defaultdict(list)
        for id in ids:
            odata = self.get_product_odata(id)
            name = odata['title']
            product_infos[name].append(odata)

            # Collect
            if name not in names_from_paths:
                paths.append(join(directory, name + '.zip'))

        # Now go over the list of products and check them
        corrupt = {}
        for path in paths:
            name = name_from_path(path)

            if len(product_infos[name]) > 1:
                self.logger.warning("{} matches multiple products on server".format(path))

            if not exists(path):
                # We will consider missing files as corrupt also
                self.logger.info("{} does not exist on disk".format(path))
                corrupt[path] = product_infos[name]
                continue

            is_fine = False
            for product_info in product_infos[name]:
                if (getsize(path) == product_info['size'] and
                        self._md5_compare(path, product_info['md5'])):
                    is_fine = True
                    break
            if not is_fine:
                self.logger.info("{} is corrupt".format(path))
                corrupt[path] = product_infos[name]
                if delete:
                    remove(path)

        return corrupt

    def _md5_compare(self, file_path, checksum, block_size=2 ** 13):
        """Compare a given MD5 checksum with one calculated from a file."""
        with closing(self._tqdm(desc="MD5 checksumming", total=getsize(file_path), unit="B",
                                unit_scale=True)) as progress:
            md5 = hashlib.md5()
            with open(file_path, "rb") as f:
                while True:
                    block_data = f.read(block_size)
                    if not block_data:
                        break
                    md5.update(block_data)
                    progress.update(len(block_data))
            return md5.hexdigest().lower() == checksum.lower()

    def _download(self, url, path, session, file_size):
        headers = {}
        continuing = exists(path)
        if continuing:
            already_downloaded_bytes = getsize(path)
            headers = {'Range': 'bytes={}-'.format(already_downloaded_bytes)}
        else:
            already_downloaded_bytes = 0
        downloaded_bytes = 0
        with closing(session.get(url, stream=True, auth=session.auth, headers=headers)) as r, \
                closing(self._tqdm(desc="Downloading", total=file_size, unit="B",
                                   unit_scale=True, initial=already_downloaded_bytes)) as progress:
            _check_scihub_response(r, test_json=False)
            chunk_size = 2 ** 20  # download in 1 MB chunks
            mode = 'ab' if continuing else 'wb'
            with open(path, mode) as f:
                for chunk in r.iter_content(chunk_size=chunk_size):
                    if chunk:  # filter out keep-alive new chunks
                        f.write(chunk)
                        progress.update(len(chunk))
                        downloaded_bytes += len(chunk)
            # Return the number of bytes downloaded
            return downloaded_bytes

    def _tqdm(self, **kwargs):
        """tqdm progressbar wrapper. May be overridden to customize progressbar behavior"""
        kwargs.update({'disable': not self.show_progressbars})
        return tqdm(**kwargs)


class SentinelAPIError(Exception):
    """Invalid responses from DataHub.

    Attributes
    ----------
    msg: str
        The error message.
    response: requests.Response
        The response from the server as a `requests.Response` object.
    """

    def __init__(self, msg=None, response=None):
        self.msg = msg
        self.response = response

    def __str__(self):
        return 'HTTP status {0} {1}: {2}'.format(
            self.response.status_code, self.response.reason,
            ('\n' if '\n' in self.msg else '') + self.msg)


class InvalidChecksumError(Exception):
    """MD5 checksum of a local file does not match the one from the server.
    """
    pass


def read_geojson(geojson_file):
    """Read a GeoJSON file into a GeoJSON object.
    """
    with open(geojson_file) as f:
        return geojson.load(f)


def geojson_to_wkt(geojson_obj, feature_number=0, decimals=4):
    """Convert a GeoJSON object to Well-Known Text. Intended for use with OpenSearch queries.

    In case of FeatureCollection, only one of the features is used (the first by default).
    3D points are converted to 2D.

    Parameters
    ----------
    geojson_obj : dict
        a GeoJSON object
    feature_number : int, optional
        Feature to extract polygon from (in case of MultiPolygon
        FeatureCollection), defaults to first Feature
    decimals : int, optional
        Number of decimal figures after point to round coordinate to. Defaults to 4 (about 10
        meters).

    Returns
    -------
    polygon coordinates
        string of comma separated coordinate tuples (lon, lat) to be used by SentinelAPI
    """
    if 'coordinates' in geojson_obj:
        geometry = geojson_obj
    else:
        geometry = geojson_obj['features'][feature_number]['geometry']

    def ensure_2d(geometry):
        if isinstance(geometry[0], (list, tuple)):
            return list(map(ensure_2d, geometry))
        else:
            return geometry[:2]

    # Discard z-coordinate, if it exists
    geometry['coordinates'] = ensure_2d(geometry['coordinates'])

    wkt = geomet.wkt.dumps(geometry, decimals=decimals)
    # Strip unnecessary spaces
    wkt = re.sub(r'(?<!\d) ', '', wkt)
    return wkt


def format_query_date(in_date):
    """
    Format a date, datetime or a YYYYMMDD string input as YYYY-MM-DDThh:mm:ssZ
    or validate a date string as suitable for the full text search interface and return it.

    `None` will be converted to '\*', meaning an unlimited date bound in date ranges.

    Parameters
    ----------
    in_date : str or datetime or date or None
        Date to be formatted

    Returns
    -------
    str
        Formatted string

    Raises
    ------
    ValueError
        If the input date type is incorrect or passed date string is invalid
    """
    if in_date is None:
        return '*'
    if isinstance(in_date, (datetime, date)):
        return in_date.strftime('%Y-%m-%dT%H:%M:%SZ')
    elif not isinstance(in_date, string_types):
        raise ValueError('Expected a string or a datetime object. Received {}.'.format(in_date))

    in_date = in_date.strip()
    if in_date == '*':
        # '*' can be used for one-sided range queries e.g. ingestiondate:[* TO NOW-1YEAR]
        return in_date

    # Reference: https://cwiki.apache.org/confluence/display/solr/Working+with+Dates

    # ISO-8601 date or NOW
    valid_date_pattern = r'^(?:\d{4}-\d\d-\d\dT\d\d:\d\d:\d\d(?:\.\d+)?Z|NOW)'
    # date arithmetic suffix is allowed
    units = r'(?:YEAR|MONTH|DAY|HOUR|MINUTE|SECOND)'
    valid_date_pattern += r'(?:[-+]\d+{}S?)*'.format(units)
    # dates can be rounded to a unit of time
    # e.g. "NOW/DAY" for dates since 00:00 today
    valid_date_pattern += r'(?:/{}S?)*$'.format(units)
    in_date = in_date.strip()
    if re.match(valid_date_pattern, in_date):
        return in_date

    try:
        return datetime.strptime(in_date, '%Y%m%d').strftime('%Y-%m-%dT%H:%M:%SZ')
    except ValueError:
        raise ValueError('Unsupported date value {}'.format(in_date))


def _check_scihub_response(response, test_json=True):
    """Check that the response from server has status code 2xx and that the response is valid JSON.
    """
    # Prevent requests from needing to guess the encoding
    # SciHub appears to be using UTF-8 in all of their responses
    response.encoding = 'utf-8'
    try:
        response.raise_for_status()
        if test_json:
            response.json()
    except (requests.HTTPError, ValueError):
        msg = "Invalid API response."
        try:
            msg = response.headers['cause-message']
        except:
            try:
                msg = response.json()['error']['message']['value']
            except:
                if not response.text.strip().startswith('{'):
                    try:
                        h = html2text.HTML2Text()
                        h.ignore_images = True
                        h.ignore_anchors = True
                        msg = h.handle(response.text).strip()
                    except:
                        pass
        api_error = SentinelAPIError(msg, response)
        # Suppress "During handling of the above exception..." message
        # See PEP 409
        api_error.__cause__ = None
        raise api_error


def _format_order_by(order_by):
    if not order_by or not order_by.strip():
        return None
    output = []
    for part in order_by.split(','):
        part = part.strip()
        dir = " asc"
        if part[0] == '+':
            part = part[1:]
        elif part[0] == '-':
            dir = " desc"
            part = part[1:]
        if not part or not part.isalnum():
            raise ValueError("Invalid order by value ({})".format(order_by))
        output.append(part + dir)
    return ",".join(output)


def _parse_gml_footprint(geometry_str):
    geometry_xml = ET.fromstring(geometry_str)
    poly_coords_str = geometry_xml \
        .find('{http://www.opengis.net/gml}outerBoundaryIs') \
        .find('{http://www.opengis.net/gml}LinearRing') \
        .findtext('{http://www.opengis.net/gml}coordinates')
    poly_coords = (coord.split(",")[::-1] for coord in poly_coords_str.split(" "))
    coord_string = ",".join(" ".join(coord) for coord in poly_coords)
    return "POLYGON(({}))".format(coord_string)


def _parse_iso_date(content):
    if '.' in content:
        return datetime.strptime(content, '%Y-%m-%dT%H:%M:%S.%fZ')
    else:
        return datetime.strptime(content, '%Y-%m-%dT%H:%M:%SZ')


def _parse_odata_timestamp(in_date):
    """Convert the timestamp received from OData JSON API to a datetime object.
    """
    timestamp = int(in_date.replace('/Date(', '').replace(')/', ''))
    seconds = timestamp // 1000
    ms = timestamp % 1000
    return datetime.utcfromtimestamp(seconds) + timedelta(milliseconds=ms)


def _parse_opensearch_response(products):
    """Convert a query response to a dictionary.

    The resulting dictionary structure is {<product id>: {<property>: <value>}}.
    The property values are converted to their respective Python types unless `parse_values`
    is set to `False`.
    """

    converters = {'date': _parse_iso_date, 'int': int, 'long': int, 'float': float, 'double': float}
    # Keep the string type by default
    default_converter = lambda x: x

    output = OrderedDict()
    for prod in products:
        product_dict = {}
        prod_id = prod['id']
        output[prod_id] = product_dict
        for key in prod:
            if key == 'id':
                continue
            if isinstance(prod[key], string_types):
                product_dict[key] = prod[key]
            else:
                properties = prod[key]
                if isinstance(properties, dict):
                    properties = [properties]
                if key == 'link':
                    for p in properties:
                        name = 'link'
                        if 'rel' in p:
                            name = 'link_' + p['rel']
                        product_dict[name] = p['href']
                else:
                    f = converters.get(key, default_converter)
                    for p in properties:
                        try:
                            product_dict[p['name']] = f(p['content'])
                        except KeyError:
                            # Sentinel-3 has one element 'arr'
                            # which violates the name:content convention
                            product_dict[p['name']] = f(p['str'])
    return output


def _parse_odata_response(product):
    output = {
        'id': product['Id'],
        'title': product['Name'],
        'size': int(product['ContentLength']),
        product['Checksum']['Algorithm'].lower(): product['Checksum']['Value'],
        'date': _parse_odata_timestamp(product['ContentDate']['Start']),
        'footprint': _parse_gml_footprint(product["ContentGeometry"]),
        'url': product['__metadata']['media_src']
    }
    # Parse the extended metadata, if provided
    converters = [int, float, _parse_iso_date]
    for attr in product['Attributes'].get('results', []):
        value = attr['Value']
        for f in converters:
            try:
                value = f(attr['Value'])
                break
            except ValueError:
                pass
        output[attr['Name']] = value
    return output<|MERGE_RESOLUTION|>--- conflicted
+++ resolved
@@ -162,18 +162,14 @@
             keywords['beginPosition'] = date
 
         for attr, value in sorted(keywords.items()):
-<<<<<<< HEAD
             # Escape spaces, where appropriate
             if isinstance(value, string_types):
                 value = value.strip()
                 if not any(value.startswith(s[0]) and value.endswith(s[1]) for s in ['[]', '{}', '//']):
                     value = re.sub(r'\s', r'\ ', value, re.M)
 
-            # From https://github.com/SentinelDataHub/DataHubSystem/search?q=text/date+iso8601
-=======
             # Handle date keywords
             # Keywords from https://github.com/SentinelDataHub/DataHubSystem/search?q=text/date+iso8601
->>>>>>> ec4d3ece
             date_attrs = ['beginposition', 'endposition', 'date', 'creationdate', 'ingestiondate']
             if attr.lower() in date_attrs:
                 # Automatically format date-type attributes
