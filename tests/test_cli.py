--- conflicted
+++ resolved
@@ -2,19 +2,15 @@
 import os
 import re
 import shutil
-<<<<<<< HEAD
-import contextlib
+from contextlib import contextmanager
 from functools import partialmethod
-=======
-from contextlib import contextmanager
 from test.support import EnvironmentVarGuard
->>>>>>> d9333fd9
 
 import pytest
 import requests_mock
 from click.testing import CliRunner
 
-from sentinelsat import InvalidChecksumError, SentinelAPIError
+from sentinelsat import InvalidChecksumError, SentinelAPIError, SentinelAPI
 from sentinelsat.scripts.cli import cli
 
 
@@ -396,8 +392,7 @@
 
 @pytest.mark.vcr
 @pytest.mark.scihub
-<<<<<<< HEAD
-def test_download_single(tmpdir, monkeypatch):
+def test_download_single(run_cli, api, tmpdir, smallest_online_products, monkeypatch):
     # Change default arguments for quicker test.
     # Also, vcrpy is not threadsafe, so only one worker is used.
     monkeypatch.setattr(
@@ -409,28 +404,18 @@
 
     runner = CliRunner()
 
-    product_id = 'daf77008-1cba-4d4a-8c3b-7a98a3ea18c7'
-    command = ['--user', API_AUTH[0],
-               '--password', API_AUTH[1],
-               '--uuid', product_id,
-               '--download',
-               '--path', str(tmpdir)]
-    result = runner.invoke(
-        cli,
-        command,
-        catch_exceptions=False
-    )
-    assert result.exit_code == 0
-=======
-def test_download_single(run_cli, api, tmpdir, smallest_online_products):
     product_id = smallest_online_products[0]['id']
     command = [
         '--uuid', product_id,
         '--download',
         '--path', str(tmpdir)
     ]
-    run_cli(*command)
->>>>>>> d9333fd9
+    result = runner.invoke(
+        cli,
+        command,
+        catch_exceptions=False
+    )
+    assert result.exit_code == 0
 
     # The file already exists, should not be re-downloaded
     run_cli(*command)
@@ -457,34 +442,25 @@
 
 @pytest.mark.vcr
 @pytest.mark.scihub
-<<<<<<< HEAD
-def test_download_many(tmpdir, monkeypatch):
+def test_download_many(run_cli, api, tmpdir, smallest_online_products, monkeypatch):
     # Change default arguments for quicker test.
     # Also, vcrpy is not threadsafe, so only one worker is used.
     monkeypatch.setattr(
         'sentinelsat.SentinelAPI.download_all',
         partialmethod(
             SentinelAPI.download_all,
+            n_concurrent_dl=1,
             max_attempts=2))
 
     runner = CliRunner()
-
-    command = ['--user', API_AUTH[0],
-               '--password', API_AUTH[1],
-               '--uuid',
-               'daf77008-1cba-4d4a-8c3b-7a98a3ea18c7,f46cbca6-6e5e-45b0-80cd-382683a8aea5,e00af686-2e20-43a6-8b8f-f9e411255cee',
-               '--download',
-               '--path', str(tmpdir)]
-=======
-def test_download_many(run_cli, api, tmpdir, smallest_online_products):
     ids = [product['id'] for product in smallest_online_products]
+
     command = [
         '--uuid',
         ','.join(ids),
         '--download',
         '--path', str(tmpdir)
     ]
->>>>>>> d9333fd9
 
     # Download 3 tiny products
     run_cli(*command)
@@ -497,11 +473,7 @@
         f.remove()
 
     # Prepare a response with an invalid checksum
-<<<<<<< HEAD
-    product_id = 'daf77008-1cba-4d4a-8c3b-7a98a3ea18c7'
-=======
     product_id = ids[0]
->>>>>>> d9333fd9
     url = "https://scihub.copernicus.eu/apihub/odata/v1/Products('%s')?$format=json" % product_id
     json = api.session.get(url).json()
     json["d"]["Checksum"]["Value"] = "00000000000000000000000000000000"
