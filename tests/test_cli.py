--- conflicted
+++ resolved
@@ -426,11 +426,6 @@
 
 @pytest.mark.vcr
 @pytest.mark.scihub
-<<<<<<< HEAD
-def test_download_single(run_cli, api, tmpdir, smallest_online_products):
-    product_id = smallest_online_products[0]["id"]
-    command = ["--uuid", product_id, "--download", "--path", str(tmpdir)]
-=======
 def test_download_single(run_cli, api, tmpdir, smallest_online_products, monkeypatch):
     # Change default arguments for quicker test.
     # Also, vcrpy is not threadsafe, so only one worker is used.
@@ -447,7 +442,7 @@
         '--download',
         '--path', str(tmpdir)
     ]
->>>>>>> 533e2433
+
     run_cli(*command)
 
     # The file already exists, should not be re-downloaded
@@ -475,30 +470,26 @@
 
 @pytest.mark.vcr
 @pytest.mark.scihub
-<<<<<<< HEAD
-def test_download_many(run_cli, api, tmpdir, smallest_online_products):
-    ids = [product["id"] for product in smallest_online_products]
-    command = ["--uuid", ",".join(ids), "--download", "--path", str(tmpdir)]
-=======
 def test_download_many(run_cli, api, tmpdir, smallest_online_products, monkeypatch):
     # Change default arguments for quicker test.
     # Also, vcrpy is not threadsafe, so only one worker is used.
     monkeypatch.setattr(
-        'sentinelsat.SentinelAPI.download_all',
+        "sentinelsat.SentinelAPI.download_all",
         partialmethod(
             SentinelAPI.download_all,
             n_concurrent_dl=1,
-            max_attempts=2))
+            max_attempts=2
+        )
+    )
 
     ids = [product['id'] for product in smallest_online_products]
 
     command = [
-        '--uuid',
-        ','.join(ids),
-        '--download',
-        '--path', str(tmpdir)
+        "--uuid",
+        ",".join(ids),
+        "--download",
+        "--path", str(tmpdir)
     ]
->>>>>>> 533e2433
 
     # Download 3 tiny products
     run_cli(*command)
